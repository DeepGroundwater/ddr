[build-system]
build-backend = "hatchling.build"
requires = ["hatchling", "hatch-vcs"]

[tool.hatch]
version.source = "vcs"
build.hooks.vcs.version-file = "src/ddr/_version.py"

[tool.hatch.metadata]
allow-direct-references = true

[project]
name = "ddr"
description = "Distributed Differentiable Routing for the NextGen Hydrofabric"
readme = "README.md"
dynamic = ["version"]
requires-python = ">=3.11.0"
license = {file = "LICENSE"}
authors = [
    {name = "Tadd Bindas"},
]
maintainers = [
    {name = "Tadd Bindas", email = "taddbindas@gmail.com"},
]

dependencies = [
    "geopandas==1.0.1",
    "hydra-core==1.3.2",
<<<<<<< HEAD
    "tqdm==4.67.1",
    "polars==1.21.0",
    "zarr==3.0.7",
    "sympy==1.13.1",
=======
    "icechunk==0.2.15",
    "matplotlib==3.10.3",
    "numpy==2.2.6",
    "pandas==2.2.3",
    "pre-commit==4.2.0",
    "pydantic==2.11.5",
>>>>>>> 9652b2c2
    "pykan==0.2.8",
    "icechunk==0.2.15",
    "scikit-learn==1.6.1",
    "scipy==1.15.3",
    "tqdm==4.67.1",
    "xarray==2025.4.0",
    "zarr==3.0.8",
]

[project.optional-dependencies]
dev = [
    "pytest==8.3.5",
    "pytest-cov==6.1.1",
]
docs = [
  "mkdocs-material==9.6.14",
  "sympy==1.14.0"
]
jupyter = [
  "ipykernel==6.29.5",
  "jupyterlab==4.4.3",
]
cpu = [
  "torch==2.7.0",
  "torchvision==0.22.0",
]
cu124 = [
  "torch==2.7.0",
  "torchvision==0.22.0",
  "cupy-cuda12x==13.4.1",
]

[tool.uv]
conflicts = [
  [
    { extra = "cpu" },
    { extra = "cu124" },
  ],
]

[tool.uv.sources]
torch = [
  { index = "pytorch-cpu", extra = "cpu" },
  { index = "pytorch-cu124", extra = "cu124" },
]
torchvision = [
  { index = "pytorch-cpu", extra = "cpu" },
  { index = "pytorch-cu124", extra = "cu124" },
]

[[tool.uv.index]]
name = "pytorch-cpu"
url = "https://download.pytorch.org/whl/cpu"
explicit = true

[[tool.uv.index]]
name = "pytorch-cu124"
url = "https://download.pytorch.org/whl/cu124"
explicit = true

[tool.black]
line-length = 110
skip-string-normalization = true
preview = true
target-version = ['py311']

[tool.ruff]
line-length = 110
lint.select = [
  "F",      # Errors detected by Pyflakes
  "E",      # Error detected by Pycodestyle
  "W",      # Warning detected by Pycodestyle
  "I",      # isort
  "D",      # pydocstyle
  "B",      # flake8-bugbear
  "Q",      # flake8-quotes
  "TID",    # flake8-tidy-imports
  "C4",     # flake8-comprehensions
  "BLE",    # flake8-blind-except
  "UP",     # pyupgrade
  "RUF100", # Report unused noqa directives
]
lint.ignore = [
  # line too long -> we accept long comment lines; black gets rid of long code lines
  "E501",
  # Do not assign a lambda expression, use a def -> lambda expression assignments are convenient
  "E731",
  # allow I, O, l as variable names -> I is the identity matrix
  "E741",
  # Missing docstring in public package
  "D104",
  # Missing docstring in public module
  "D100",
  # Missing docstring in __init__
  "D107",
  # Errors from function calls in argument defaults. These are fine when the result is immutable.
  "B008",
  # __magic__ methods are are often self-explanatory, allow missing docstrings
  "D105",
  # first line should end with a period [Bug: doesn't work with single-line docstrings]
  "D400",
  # First line should be in imperative mood; try rephrasing
  "D401",
  ## Disable one in each pair of mutually incompatible rules
  # We don't want a blank line before a class docstring
  "D203",
  # We want docstrings to start immediately after the opening triple quote
  "D213",
]

[tool.ruff.lint.pydocstyle]
convention = "numpy"

[tool.ruff.lint.per-file-ignores]
"docs/*" = ["I"]
"hooks/*" = ["I", "D"]  # Add D here to ignore all docstring errors in hooks/
"mkdocs.yaml" = ["I"]
"mkdocs.yml" = ["I"]    # Add this line
"tests/*" = ["D"]
"*/__init__.py" = ["F401"]

[tool.mypy]
python_version = "3.11"
warn_return_any = true
warn_unused_configs = true
strict_optional = true
ignore_missing_imports = true
disallow_any_unimported = true
check_untyped_defs = true
disallow_untyped_defs = true
no_implicit_optional = true
show_error_codes = true
warn_unused_ignores = true<|MERGE_RESOLUTION|>--- conflicted
+++ resolved
@@ -26,19 +26,12 @@
 dependencies = [
     "geopandas==1.0.1",
     "hydra-core==1.3.2",
-<<<<<<< HEAD
-    "tqdm==4.67.1",
-    "polars==1.21.0",
-    "zarr==3.0.7",
-    "sympy==1.13.1",
-=======
     "icechunk==0.2.15",
     "matplotlib==3.10.3",
     "numpy==2.2.6",
     "pandas==2.2.3",
     "pre-commit==4.2.0",
     "pydantic==2.11.5",
->>>>>>> 9652b2c2
     "pykan==0.2.8",
     "icechunk==0.2.15",
     "scikit-learn==1.6.1",
